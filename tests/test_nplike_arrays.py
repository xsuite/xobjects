--- conflicted
+++ resolved
@@ -30,134 +30,6 @@
     x_host = np.zeros(n_x, dtype=np.complex128)
     x_host[: n_x // 3] = 1.0
 
-<<<<<<< HEAD
-def test_ffts():
-
-    for ctx in xo.context.get_test_contexts():
-        if "Pyopencl" in str(ctx):
-            try:
-                import gpyfft
-            except ImportError:
-                print("gpyfft not available")
-                continue
-
-        print(f"Test {ctx}")
-
-        # Test on a square wave
-        n_x = 1000
-        x_host = np.zeros(n_x, dtype=np.complex128)
-        x_host[: n_x // 3] = 1.0
-
-        x_dev = ctx.nparray_to_context_array(x_host)
-        myfft = ctx.plan_FFT(x_dev, axes=(0,))
-
-        myfft.transform(x_dev)
-        x_trans = ctx.nparray_from_context_array(x_dev).copy()
-
-        myfft.itransform(x_dev)
-        x_itrans = ctx.nparray_from_context_array(x_dev).copy()
-
-        # Profit to test the extraction of the real part
-        x_itrans = ctx.nparray_from_context_array(x_dev.real).copy()
-
-        assert np.allclose(x_trans, np.fft.fft(x_host))
-        assert np.allclose(x_itrans, x_host)
-
-
-def test_slicing():
-    for ctx in xo.context.get_test_contexts():
-        print(f"Test {ctx}")
-
-        for order in ("C", "F"):
-            n_x = 100
-            a_host = np.array(np.random.rand(n_x, n_x), order=order)
-
-            a_dev = ctx.nparray_to_context_array(a_host)
-            b_dev = a_dev[: n_x // 2, : n_x // 3]  # Non-countiguous array
-
-            b_host = ctx.nparray_from_context_array(b_dev)
-            assert np.allclose(b_host, a_host[: n_x // 2, : n_x // 3])
-
-            # Test copy and setattr
-            c_dev = a_dev.copy()[
-                : n_x // 2, : n_x // 3
-            ]  # Non-countiguous array
-            c_dev[: n_x // 2 // 2, : n_x // 3 // 2] = (
-                b_dev[: n_x // 2 // 2, : n_x // 3 // 2].copy() * 3
-            )
-
-            c_host = a_host.copy()[
-                : n_x // 2, : n_x // 3
-            ]  # Non-countiguous array
-            c_host[: n_x // 2 // 2, : n_x // 3 // 2] = (
-                b_host[: n_x // 2 // 2, : n_x // 3 // 2].copy() * 3
-            )
-
-            assert np.allclose(c_host, ctx.nparray_from_context_array(c_dev))
-
-            # Check sum
-            assert np.isclose(a_dev.sum(), a_host.sum())
-            assert np.isclose(a_dev[:].sum(), a_host[:].sum())
-            assert np.isclose(c_dev.sum(), c_host.sum())
-            assert np.isclose(c_dev[:].sum(), c_host[:].sum())
-
-
-def test_nplike_from_xoarray():
-    for ctx in xo.context.get_test_contexts():
-        print(f"Test {ctx}")
-
-        Array = xo.Float64[:]
-        a_xo = Array(10, _context=ctx)
-        a_nl = a_xo.to_nplike()
-        a_nl[2] = 5
-        assert a_xo[2] == 5
-
-        Array = xo.Float64[10]
-        a_xo = Array(_context=ctx)
-        a_nl = a_xo.to_nplike()
-        a_nl[2] = 5
-        assert a_xo[2] == 5
-
-        Array = xo.Float64[:, :]
-        a_xo = Array(10, 20, _context=ctx)
-        a_nl = a_xo.to_nplike()
-        a_nl[2, 3] = 5
-        assert a_xo[2, 3] == 5
-
-        Array = xo.Float64[10, 20]
-        a_xo = Array(_context=ctx)
-        a_nl = a_xo.to_nplike()
-        a_nl[2, 3] = 5
-        assert a_xo[2, 3] == 5
-
-def test_nparray_from_xoarray():
-    for ctx in xo.context.get_test_contexts():
-        print(f"Test {ctx}")
-
-        Array = xo.Float64[:]
-        a_xo = Array(10, _context=ctx)
-        a_xo[2] = 5
-        a_nl = a_xo.to_nparray()
-        assert a_nl[2] == 5
-
-        Array = xo.Float64[10]
-        a_xo = Array(_context=ctx)
-        a_xo[2] = 5
-        a_nl = a_xo.to_nparray()
-        assert a_nl[2] == 5
-
-        Array = xo.Float64[:, :]
-        a_xo = Array(10, 20, _context=ctx)
-        a_xo[2,3] = 5
-        a_nl = a_xo.to_nparray()
-        assert a_nl[2, 3] == 5
-
-        Array = xo.Float64[10, 20]
-        a_xo = Array(_context=ctx)
-        a_xo[2, 3] = 5
-        a_nl = a_xo.to_nparray()
-        assert a_nl[2, 3] == 5
-=======
     x_dev = test_context.nparray_to_context_array(x_host)
     myfft = test_context.plan_FFT(x_dev, axes=(0,))
 
@@ -288,5 +160,4 @@
     expected = np.arange(2 * 3 * 4, dtype="int8").reshape((2, 3, 4))
 
     assert np.all(result == expected)
-    assert result.strides == (4, 8, 1)
->>>>>>> ca00dee2
+    assert result.strides == (4, 8, 1)