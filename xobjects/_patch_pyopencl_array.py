# copyright ################################# #
# This file is part of the Xobjects Package.  #
# Copyright (c) CERN, 2021.                   #
# ########################################### #

import numpy as np


def _patch_pyopencl_array(cl, cla, ctx):
    prg = cl.Program(
        ctx,
        """
        __kernel void copy_array_fcont(
                     const int    fcont, // bool not accepted
                     const int    ndim,
                     const int    nelem,
            __global const int*   shape,
                     const int    itemsize,
            __global const char*  buffer_src,
            __global const int*   strides_src,
                     const int    offset_src,
            __global       char*  buffer_dest,
            __global const int*   strides_dest,
                     const int    offset_dest
                          )
        {
          int gid = get_global_id(0);
          int ibyte, idim, this_shape, slice_size, this_index, flat_index;
          int pos_src, pos_dest, this_stride_src, this_stride_dest;

          slice_size = nelem;
          flat_index = gid;
          pos_src = offset_src;
          pos_dest = offset_dest;
          for (idim=0; idim<ndim; idim++){
            if (fcont){
               this_shape = shape[ndim-idim-1];              // for f contiguous
               this_stride_src = strides_src[ndim-idim-1];   // for f contiguous
               this_stride_dest = strides_dest[ndim-idim-1]; // for f contiguous
               }
            else {
               this_shape = shape[idim];              // for c contiguous
               this_stride_src = strides_src[idim];   // for c contiguous
               this_stride_dest = strides_dest[idim]; // for c contiguous
            }


            slice_size = slice_size/this_shape;
            this_index = flat_index/slice_size;
            flat_index = flat_index - this_index*slice_size;

            pos_src = pos_src + this_index * this_stride_src;
            pos_dest = pos_dest + this_index * this_stride_dest;

          }

          for (ibyte=0; ibyte<itemsize; ibyte++){
            buffer_dest[pos_dest + ibyte] = buffer_src[pos_src + ibyte];
            }
        }
        """,
    ).build()

    knl_copy_array_fcont = prg.copy_array_fcont

    def _infer_fccont(arr):
        if arr.strides[0] < arr.strides[-1]:
            return "F"
        else:
            return "C"

    def copy_non_cont(src, dest, custom_itemsize=None, skip_typecheck=False):
        assert src.shape == dest.shape

        # The case float -> complex just works (by using the src itemsize)
        if not (src.dtype == np.float64 and dest.dtype == np.complex128):
            if not skip_typecheck:
                assert src.dtype == dest.dtype

        if src.strides[0] != src.strides[-1]:  # check is needed for 1d arrays
            assert _infer_fccont(src) == _infer_fccont(dest)

        if custom_itemsize is not None:
            itemsize = np.int32(custom_itemsize)
        else:
            itemsize = np.int32(src.dtype.itemsize)

        fcontiguous = 0
        if _infer_fccont(dest) == "F":
            fcontiguous = 1
        fcont = np.int32(fcontiguous)
        shape = cla.to_device(dest.queue, np.array(src.shape, dtype=np.int32))
        ndim = np.int32(len(shape))
        nelem = np.int32(np.prod(src.shape))
        buffer_src = src.base_data
        strides_src = cla.to_device(
            dest.queue, np.array(src.strides, dtype=np.int32)
        )
        offset_src = np.int32(src.offset)
        buffer_dest = dest.base_data
        strides_dest = cla.to_device(
            dest.queue, np.array(dest.strides, dtype=np.int32)
        )
        offset_dest = np.int32(dest.offset)

        event = knl_copy_array_fcont(
            dest.queue,
            (nelem,),
            None,
            # args:
            fcont,
            ndim,
            nelem,
            shape.data,
            itemsize,
            buffer_src,
            strides_src.data,
            offset_src,
            buffer_dest,
            strides_dest.data,
            offset_dest,
        )
        event.wait()

    def mysetitem(self, *args, **kwargs):
        try:
            self._old_setitem(*args, **kwargs)
        except (NotImplementedError, ValueError):
            dest = self[args[0]]
            src = args[1]
            if np.isscalar(src):
                src = dest._cont_zeros_like_me() + src
            copy_non_cont(src, dest)

    def mycopy(self):
        res = self._cont_zeros_like_me()
        copy_non_cont(self, res)
        return res

    def myreal(self):
        assert self.dtype == np.complex128
        res = cla.zeros(
            self.queue,
            shape=self.shape,
            dtype=np.float64,
            order=_infer_fccont(self),
        )
        copy_non_cont(self, res, custom_itemsize=8, skip_typecheck=True)
        return res

    def myget(self):
        try:
            return self._old_get()
        except AssertionError:
            return self.copy().get()

    def _cont_zeros_like_me(self):
        res = cla.zeros(
            self.queue,
            shape=self.shape,
            dtype=self.dtype,
            order=_infer_fccont(self),
        )
        return res

    # sum not implemented by pyopencl, I add it
    def mysum(self):
        dtype = getattr(np, self.dtype.name)
        try:
            res = dtype(cla.sum(self).get())
        except RuntimeError:
            res = dtype(cla.sum(self.copy()).get())

        return res

    # mean not implemented by pyopencl, I add it
    def mymean(self):
        return self.sum() / len(self)

    cla.Array._cont_zeros_like_me = _cont_zeros_like_me

    if not hasattr(cla.Array, "_old_copy"):
        cla.Array._old_copy = cla.Array.copy
    cla.Array.copy = mycopy

    if not hasattr(cla.Array, "_old_setitem"):
        cla.Array._old_setitem = cla.Array.__setitem__
    cla.Array.__setitem__ = mysetitem

    if not hasattr(cla.Array, "_old_get"):
        cla.Array._old_get = cla.Array.get
    cla.Array.get = myget

    cla.Array.real = property(myreal)
    cla.Array.sum = mysum
<<<<<<< HEAD

    # sqrt available in clmath, add it to cla, so we can use it in nplike_lib
    from pyopencl.clmath import sqrt as clm_sqrt

    cla.sqrt = clm_sqrt

    # isnan is not available, but can be simulated easily
    cla.isnan = lambda ary: (ary != ary)
=======
    cla.Array.mean = mymean
>>>>>>> 876c78db
<|MERGE_RESOLUTION|>--- conflicted
+++ resolved
@@ -193,7 +193,7 @@
 
     cla.Array.real = property(myreal)
     cla.Array.sum = mysum
-<<<<<<< HEAD
+    cla.Array.mean = mymean
 
     # sqrt available in clmath, add it to cla, so we can use it in nplike_lib
     from pyopencl.clmath import sqrt as clm_sqrt
@@ -201,7 +201,4 @@
     cla.sqrt = clm_sqrt
 
     # isnan is not available, but can be simulated easily
-    cla.isnan = lambda ary: (ary != ary)
-=======
-    cla.Array.mean = mymean
->>>>>>> 876c78db
+    cla.isnan = lambda ary: (ary != ary)